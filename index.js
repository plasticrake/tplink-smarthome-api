'use strict';

<<<<<<< HEAD
module.exports = {
  Client: require('./lib/client')
=======
const net = require('net');
const dgram = require('dgram');
const util = require('util');
const encryptWithHeader = require('./utils').encryptWithHeader;
const encrypt = require('./utils').encrypt;
const decrypt = require('./utils').decrypt;

module.exports = Hs100Api;

var commands = {
  search: '{"system":{"get_sysinfo":{}}}',

  info: '{"emeter":{"get_realtime":{}},"schedule":{"get_next_action":{}},"system":{"get_sysinfo":{}}}',
  getInfo: '{"system":{"get_sysinfo":{}}}',
  getCloudInfo: '{"cnCloud":{"get_info":{}}}',

  getScheduleNextAction: '{"schedule":{"get_next_action":{}}}',
  getScheduleRules: '{"schedule":{"get_rules":{}}}',
  getAwayRules: '{"anti_theft":{"get_rules":{}}}',
  getTimerRules: '{"count_down":{"get_rules":{}}}',
  getConsumption: '{"emeter":{"get_realtime":{}}}',
  getDailyStatisticsForMonth: '{"emeter":{"get_daystat":{"month":%d,"year":%d}}}',
  getMonthlyStatisticsForYear: '{"emeter":{"get_monthstat":{"year": %d}}}',
  getTime: '{"time":{"get_time":{}}}',
  getTimeZone: '{"time":{"get_timezone":{}}}',
  getScanInfo: '{"netif":{"get_scaninfo":{"refresh":0,"timeout":17}}}',

  setPowerStateOn: '{"system":{"set_relay_state":{"state":1}}}',
  setPowerStateOff: '{"system":{"set_relay_state":{"state":0}}}'
};

function Hs100Api (config) {
  if (typeof config === 'undefined') config = {};
  this.host = config.host;
  this.port = config.port || 9999;
}

Hs100Api.prototype.search = function (timeout, maxSearchCount) {
  if (typeof timeout === 'undefined') timeout = 3000;
  if (typeof maxSearchCount === 'undefined') maxSearchCount = 0;

  return new Promise((resolve, reject) => {
    const socket = dgram.createSocket('udp4');

    var responses = new Map();

    socket.on('error', (err) => {
      console.log(`server error:\n${err.stack}`);
      socket.close();
      reject(err);
    });

    socket.on('listening', () => {
      socket.setBroadcast(true);
    });

    socket.on('message', (msg, rinfo) => {
      const decryptedMsg = decrypt(msg).toString('ascii');
      const jsonMsg = JSON.parse(decryptedMsg);
      const sysinfo = jsonMsg.system.get_sysinfo;
      responses.set(sysinfo.deviceId, sysinfo);
      if (maxSearchCount > 0 && responses >= maxSearchCount) {
        socket.close();
        resolve(Array.from(responses.values()));
      }
    });

    socket.on('close', (msg, rinfo) => {
      console.log('close');
    });

    socket.bind();

    var msgBuf = encrypt(commands.search);
    socket.send(msgBuf, 0, msgBuf.length, 9999, '255.255.255.255');

    setTimeout(() => {
      socket.close();
      resolve(Array.from(responses.values()));
    }, timeout);
  });
};

Hs100Api.prototype.get = function (command) {
  return new Promise((resolve, reject) => {
    var socket = this.send(command);
    socket.on('data', (data) => {
      data = decrypt(data.slice(4)).toString('ascii');
      data = JSON.parse(data);
      socket.end();
      resolve(data);
    }).on('error', (err) => {
      socket.end();
      reject(err);
    });
  });
};

Hs100Api.prototype.set = function (command) {
  return this.get(command);
};

Hs100Api.prototype.getInfo = function () {
  return this.get(commands.getInfo).then((data) => {
    return data.system.get_sysinfo;
  });
};

Hs100Api.prototype.getCloudInfo = function () {
  return this.get(commands.getCloudInfo).then((data) => {
    return data.cnCloud.get_info;
  });
};

Hs100Api.prototype.getScheduleNextAction = function () {
  return this.get(commands.getScheduleNextAction).then((data) => {
    return data.schedule.get_next_action;
  });
};

Hs100Api.prototype.getScheduleRules = function () {
  return this.get(commands.getScheduleRules).then((data) => {
    return data.schedule.get_rules;
  });
};

Hs100Api.prototype.getAwayRules = function () {
  return this.get(commands.getAwayRules).then((data) => {
    return data.anti_theft.get_rules;
  });
};

Hs100Api.prototype.getTimerRules = function () {
  return this.get(commands.getTimerRules).then((data) => {
    return data.count_down.get_rules;
  });
};

Hs100Api.prototype.getTime = function () {
  return this.get(commands.getTime).then((data) => {
    return data.time.get_time;
  });
};

Hs100Api.prototype.getTimeZone = function () {
  return this.get(commands.getTimeZone).then((data) => {
    return data.time.get_timezone;
  });
};

Hs100Api.prototype.getScanInfo = function () {
  return this.get(commands.getScanInfo).then((data) => {
    return data.netif.get_scaninfo;
  });
};

Hs100Api.prototype.getModel = function () {
  return this.getInfo().then((sysInfo) => {
    return (sysInfo.model);
  });
};

Hs100Api.prototype.getPowerState = function () {
  return this.getInfo().then((sysInfo) => {
    return (sysInfo.relay_state === 1);
  });
};

Hs100Api.prototype.setPowerState = function (value) {
  var cmd = (value ? commands.setPowerStateOn : commands.setPowerStateOff);
  return this.set(cmd).then((data) => {
    try {
      var errCode = data.system.set_relay_state.err_code;
      return (errCode === 0);
    } catch (e) {}
    if (errCode !== 0) { throw data; }
  });
};

Hs100Api.prototype.getConsumption = function () {
  return this.get(commands.getConsumption).then((data) => {
    return data.emeter;
  });
};

/**
 * Get Daily Statistic for the given month of the given year
 * @param number [month] the number of month
 * @param number [year] the full year, e.g. 2016
 * @returns {Promise.<T>}
 */
Hs100Api.prototype.getDailyStatisticsForMonth = function (month, year) {
  var d = new Date();
  if (typeof month === 'undefined') month = d.getMonth() + 1;
  if (typeof year === 'undefined') year = d.getFullYear();
  return this.get(util.format(commands.getDailyStatisticsForMonth, month, year)).then((data) => {
        return data.emeter;
  });
};

/**
 * Get Monthly Statistic for given year
 * @param number [year] the full year, e.g. 2016
 * @returns {Promise.<T>}
 */
Hs100Api.prototype.getMonthlyStatisticsForYear = function (year) {
  if (typeof year === 'undefined') {
    var d = new Date();
    year = d.getFullYear();
  }
  return this.get(util.format(commands.getMonthlyStatisticsForYear, year)).then((data) => {
        return data.emeter;
  });
};

Hs100Api.prototype.send = function (payload) {
  var socket = net.connect(this.port, this.host);
  socket.setKeepAlive(false);

  socket.on('connect', () => {
    socket.write(encryptWithHeader(payload));
  });
  socket.on('timeout', () => {
    socket.end();
  });
  socket.on('end', () => {
    socket.end();
  });
  socket.on('error', () => {
    socket.end();
  });

  return socket;
>>>>>>> f435d9cb
};<|MERGE_RESOLUTION|>--- conflicted
+++ resolved
@@ -1,9 +1,5 @@
 'use strict';
 
-<<<<<<< HEAD
-module.exports = {
-  Client: require('./lib/client')
-=======
 const net = require('net');
 const dgram = require('dgram');
 const util = require('util');
@@ -237,5 +233,4 @@
   });
 
   return socket;
->>>>>>> f435d9cb
 };